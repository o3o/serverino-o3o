/*
Copyright (c) 2022 Andrea Fontana

Permission is hereby granted, free of charge, to any person
obtaining a copy of this software and associated documentation
files (the "Software"), to deal in the Software without
restriction, including without limitation the rights to use,
copy, modify, merge, publish, distribute, sublicense, and/or sell
copies of the Software, and to permit persons to whom the
Software is furnished to do so, subject to the following
conditions:

The above copyright notice and this permission notice shall be
included in all copies or substantial portions of the Software.

THE SOFTWARE IS PROVIDED "AS IS", WITHOUT WARRANTY OF ANY KIND,
EXPRESS OR IMPLIED, INCLUDING BUT NOT LIMITED TO THE WARRANTIES
OF MERCHANTABILITY, FITNESS FOR A PARTICULAR PURPOSE AND
NONINFRINGEMENT. IN NO EVENT SHALL THE AUTHORS OR COPYRIGHT
HOLDERS BE LIABLE FOR ANY CLAIM, DAMAGES OR OTHER LIABILITY,
WHETHER IN AN ACTION OF CONTRACT, TORT OR OTHERWISE, ARISING
FROM, OUT OF OR IN CONNECTION WITH THE SOFTWARE OR THE USE OR
OTHER DEALINGS IN THE SOFTWARE.
*/

module serverino.worker;

import serverino.common;
import serverino.config;
import serverino.inputoutput;

import std.experimental.logger;

import std.process : environment;

import std.stdio : FILE;
extern(C) int dup(int a);
extern(C) int dup2(int a, int b);
extern(C) int fileno(FILE *stream);

//import serverino.sockettransfer;
import std.socket;
import std;

struct Worker
{
   static auto instance()
   {
      static Worker* _instance;
      if (_instance is null) _instance = new Worker();
      return _instance;
   }

   void wake(Modules...)(WorkerConfigPtr config)
   {
      import std.conv : to;
      import std.stdio;
      import std.format : format;

      daemonProcess = new ProcessInfo(environment.get("SERVERINO_DAEMON").to!int);
      char[] socketAddress = char(0) ~ cast(char[])environment.get("SERVERINO_SOCKET");

      assert(socketAddress.length > 0);

      channel = new Socket(AddressFamily.UNIX, SocketType.STREAM);
      channel.connect(new UnixAddress(socketAddress));
      channel.setOption(SocketOptionLevel.SOCKET, SocketOption.RCVTIMEO, dur!"seconds"(1));

      request._internal = new Request.RequestImpl();
      output._internal = new Output.OutputImpl();


      version(linux)
      {
         import core.sys.posix.pwd;
         import core.sys.posix.grp;
         import core.sys.posix.unistd;
         import core.stdc.string : strlen;

         if (config.group.length > 0)
         {
            auto gi = getgrnam(config.group.toStringz);
            if (gi !is null) setgid(gi.gr_gid);
            else fatal("Can't find group ", config.group);
         }

         if (config.user.length > 0)
         {
            auto ui = getpwnam(config.user.toStringz);
            if (ui !is null) setuid(ui.pw_uid);
            else fatal("Can't find user ", config.user);
         }

         auto ui = getpwuid(getuid());
         auto gr = getgrgid(getgid());

         if (ui.pw_uid == 0) critical("Worker running as root. Is this intended? Set user/group from config to run worker as unprivileged user.");
         else log("Worker started. (user=", ui.pw_name[0..ui.pw_name.strlen], " group=", gr.gr_name[0..gr.gr_name.strlen], ")");

      }


      // STDIN < /dev/null
      // STDERR > STDOUT

      {
         import core.stdc.stdio : FILE, freopen;
         import std.stdio : File, stdin, stderr;

         version(Windows)  auto nullSink = fopen("NUL", "r");
         version(Posix)    auto nullSink = fopen("/dev/null", "r");

         dup2(fileno(nullSink), fileno(stdin.getFP));
         //dup2(fileno(stdout.getFP),fileno(stderr.getFP));

         //channel = new Channel(fromDaemon, toDaemon);
      }

      import std.string : chomp;

      import core.thread;
      import core.stdc.stdlib : exit;
      import core.atomic;

      __gshared MonoTime processedStartedAt = MonoTime.zero;
      __gshared bool justSent = false;

      new Thread({
         while(processedStartedAt == MonoTime.zero || MonoTime.currTime - processedStartedAt < config.maxRequestTime)
            Thread.sleep(1.dur!"seconds");

         warning("Request timeout.");

         if (cas(&justSent, false, true))
         {
            size_t[1] sz;
            bool[1] ka;
            auto res = "HTTP/1.1 504 Gateway Timeout\r\nserver: serverino/%02d.%02d.%02d\r\nconnection: close\r\n\r\n504 Gateway Timeout";
            output._internal.clear();
            output.sendData(res);
            ka[0] = false;
            processedStartedAt = MonoTime.zero;
            sz[0] = output._internal._sendBuffer.array.length;

            channel.send((cast(char*)ka.ptr)[0..bool.sizeof] ~ (cast(char*)sz.ptr)[0..size_t.sizeof] ~ output._internal._sendBuffer.array);
         }

         channel.close();
         exit(0);
      }).start();

      startedAt = MonoTime.currTime;
      while(true)
      {
         import std.string : chomp;

         justSent = false;
         output._internal.clear();
         request._internal.clear();

         ubyte[32*1024] buffer;
         size_t[1] sz;
         bool[1] ka;

         //log("WAITING");
         idlingAt = MonoTime.currTime;


         ptrdiff_t recv = -1;

         while(recv == -1)
         {
            recv = channel.receive(buffer);

            import core.stdc.stdlib;

            if (recv == -1)
            {

               auto tm = MonoTime.currTime;
               if (tm - idlingAt > config.maxWorkerIdling)
               {
                  info("Killing worker. [REASON: maxWorkerIdling]");
                  channel.close();
                  exit(0);
               }
               else if (tm - startedAt > config.maxWorkerLifetime)
               {
                  info("Killing worker. [REASON: maxWorkerLifetime]");
                  channel.close();
                  exit(0);
               }

               continue;
            }
            else if (recv < 0)
            {
               warning("Killing worker. [REASON: socket error]");
               channel.close();
               exit(cast(int)recv);
            }
         }

         requestId++;
         processedStartedAt = MonoTime.currTime;
         ka[0] = parseHttpRequest!Modules(config, buffer[0..recv]);
         processedStartedAt = MonoTime.zero;
         sz[0] = output._internal._sendBuffer.array.length;
         //info("worker: keepalive? ", ka[0]);
         //log("SZ: ", sz[0]);
         if (cas(&justSent, false, true))
            channel.send((cast(char*)ka.ptr)[0..bool.sizeof] ~ (cast(char*)sz.ptr)[0..size_t.sizeof] ~ output._internal._sendBuffer.array);
      }


   }

   bool parseHttpRequest(Modules...)(WorkerConfigPtr config, ubyte[] data, bool isHttps=false)
   {

      version(debugRequest) log("-- START RECEIVING");

      try
      {
         size_t			   contentLength = 0;

         char[]			method;
         char[]			path;
         char[]			httpVersion;

         char[]			requestLine;
         char[]			headers;

         bool			headersParsed = false;
         bool 			hasContentLength = false;


         headers = cast(char[]) data;
         auto headersEnd = headers.indexOf("\r\n\r\n");


         // Headers completed?
         if (headersEnd > 0)
         {
            version(debugRequest) log("-- HEADERS COMPLETED");

            headers.length = headersEnd;
            data = data[headersEnd+4..$];

            auto headersLines = headers.splitter("\r\n");

            if (headersLines.empty)
            {
               warning("HTTP Request: empty request");
               //http.sendError("400 Bad Request");
               return false;
            }

            requestLine = headersLines.front;

            if (requestLine.length < 14)
            {
               warning("HTTP request line too short: ", requestLine);
               //http.sendError("400 Bad Request");
               return false;
            }

            auto fields = requestLine.splitter(" ");
            size_t popped = 0;

            if (!fields.empty)
            {
               method = fields.front;
               fields.popFront;
               popped++;
            }

            if (!fields.empty)
            {
               path = fields.front;
               fields.popFront;
               popped++;
            }

            if (!fields.empty)
            {
               httpVersion = fields.front;
               fields.popFront;
               popped++;
            }

            if (popped != 3 || !fields.empty)
            {
               warning("HTTP request invalid: ", requestLine);
               //http.sendError("400 Bad Request");
               return false;
            }

            if (path.startsWith("http://") || path.startsWith("https://"))
            {
               warning("Can't use absolute uri");
               //http.sendError("400 Bad Request");
               return false;
            }

            if (httpVersion != "HTTP/1.1" && httpVersion != "HTTP/1.0")
            {
               warning("HTTP request bad http version: ", httpVersion);
               //http.sendError("400 Bad Request");
               return false;
            }

            if (["CONNECT", "DELETE", "GET", "HEAD", "OPTIONS", "PATCH", "POST", "PUT", "TRACE"].assumeSorted.contains(method) == false)
            {
               warning("HTTP method unknown: ", method);
               //http.sendError("400 Bad Request");
               return false;
            }

            headersLines.popFront;

            foreach(const ref l; headersLines)
            {
               auto firstColon = l.indexOf(':');
               if (firstColon > 0)

               switch(l[0..firstColon].toLower)
               {
                  case "content-length":
                     contentLength = l[firstColon+1..$].strip.to!size_t;
                     hasContentLength = true;
                     break;

                  default:
               }
            }

            // If no content-length, we don't read body.
            if (contentLength == 0)
            {
               version(debugRequest) log("-- NO CONTENT LENGTH, SKIP DATA");
               data.length = 0;
            }

            else if (data.length >= contentLength)
            {
               version(debugRequest) log("-- DATA ALREADY READ.");
               data.length = contentLength;
            }
         }
         else return false;

         version(debugRequest) log("-- PARSING DATA");

         {
            import std.regex : ctRegex, matchFirst;
            import std.algorithm : max;
            import std.uni : sicmp;

            request._internal._httpVersion    = (httpVersion == "HTTP/1.1")?(HttpVersion.HTTP11):(HttpVersion.HTTP10);
            //request._internal._remoteAddress  = http.socket.remoteAddress;
            //request._internal._localAddress   = http.socket.localAddress;
            request._internal._data           = cast(char[])data;
            request._internal._rawHeaders     = headers.to!string;
            request._internal._rawRequestLine = requestLine.to!string;
            request._internal._isHttps        = isHttps;

            auto uriRegex = ctRegex!(`^(([^:/?#]+):)?(//([^/?#]*))?([^?#]*)(\?([^#]*))?(#(.*))?`, "g");
            auto matches = path.to!string.matchFirst(uriRegex);

            if (!matches[2].empty || !matches[4].empty)
            {
               warning("HTTP Request with absolute uri");
               //http.sendError("400 Bad Request");
               return false;
            }

            // Just to prevent uri attack like
            // GET /../../non_public_file
            auto normalize(string uri)
            {
               import std.range : retro, join;
               import std.algorithm : filter;
               import std.array : array;
               import std.typecons : tuple;
               size_t skips = 0;
               string norm = uri
                  .splitter('/')
                  .retro
                  .map!(
                        (x)
                        {
                           if (x == "..") skips++;
                           else if(x != ".")
                           {
                              if (skips == 0) return tuple(x, true);
                              else skips--;
                           }

                           return tuple(x, false);
                        }
                  )
                  .filter!(x => x[1] == true)
                  .map!(x => x[0])
                  .array
                  .retro
                  .join('/');

                  if (norm.startsWith("/")) return norm;
                  else return "/" ~ norm;
            }

            request._internal._uri            = normalize(matches[5]);
            request._internal._rawQueryString = matches[7];
            request._internal._method         = method.to!string;
            request._internal.process();

            output._internal._httpVersion = request._internal._httpVersion;

            output._internal._keepAlive =
               config.keepAlive &&
               output._internal._httpVersion == HttpVersion.HTTP11 &&
               sicmp(request.header.read("connection", "keep-alive").strip, "keep-alive") == 0;


            if (output._internal._keepAlive)
               output._internal._headers ~= Output.KeyValue("transfer-encoding", "chunked");

            version(debugRequest) log("-- REQ: ", request.uri);
            version(debugRequest) log("-- PARSING STATUS: ", request._internal._parsingStatus);

            try {
               version(debugRequest) log("-- REQ: ", request);
            }
            catch (Exception e ) {log("EX:", e);}

            if (request._internal._parsingStatus == Request.ParsingStatus.OK)
            {
               try
               {
                  callHandlers!Modules(request, output);

                  if (!output._internal._dirty && !output.headersSent)
                  {
                     //http.sendError("404 Not Found");
                     return false;
                  }
                  else
                  {
                     if (!output._internal._headersSent)
                        output.sendHeaders();

                     if (output._internal._keepAlive)
                     {
                        output.sendData([]);

                        return true;
                     }

                     return false;
                  }
               }

               // Unhandled Exception escaped from user code
               catch (Exception e)
               {
                  //if (!output.headersSent)
                  //   http.sendError("500 Internal Server Error");

                  critical(format("%s:%s Uncatched exception: %s", e.file, e.line, e.msg));
                  critical(e.info);
               }

               // Even worse.
               catch (Throwable t)
               {
                  //if (!output.headersSent)
                  //   http.sendError("500 Internal Server Error");

                  critical(format("%s:%s Throwable: %s", t.file, t.line, t.msg));
                  critical(t.info);

                  // Rethrow
                  throw t;
               }
            }
            else
            {
               //if (!output.headersSent)
               //      http.sendError("400 Bad Request");

               critical("Parsing error:", request._internal._parsingStatus);
            }

         }
      }
      catch(Exception e)
      {
         critical("Error during http parsing", e);
      }

      return false;
   }

   void callHandlers(modules...)(Request request, Output output)
   {
      import std.algorithm : sort;
      import std.array : array;
      import std.traits : getUDAs, ParameterStorageClass, ParameterStorageClassTuple, fullyQualifiedName, getSymbolsByUDA;

      struct FunctionPriority
      {
         string   name;
         long     priority;
         string   mod;
      }

      auto getUntaggedHandlers()
      {
         FunctionPriority[] fps;
         static foreach(m; modules)
         {{
            alias globalNs = m;

            foreach(sy; __traits(allMembers, globalNs))
            {
               alias s = __traits(getMember, globalNs, sy);
               static if
               (
                  (
                     __traits(compiles, s(request, output)) ||
                     __traits(compiles, s(request)) ||
                     __traits(compiles, s(output))
                  )
               )
               {


                  static foreach(p; ParameterStorageClassTuple!s)
                  {
                     static if (p == ParameterStorageClass.ref_)
                     {
                        static if(!is(typeof(ValidSTC)))
                           enum ValidSTC = false;
                     }
                  }

                  static if(!is(typeof(ValidSTC)))
                     enum ValidSTC = true;


                  static if (ValidSTC)
                  {
                     FunctionPriority fp;
                     fp.name = __traits(identifier,s);
                     fp.priority = 0;
                     fp.mod = fullyQualifiedName!m;

                     fps ~= fp;
                  }
               }
            }
         }}

         return fps.sort!((a,b) => a.priority > b.priority).array;
      }

      auto getTaggedHandlers()
      {
         FunctionPriority[] fps;

         static foreach(m; modules)
         {{
            alias globalNs = m;

            foreach(s; getSymbolsByUDA!(globalNs, endpoint))
            {
               static if
               (
                  !__traits(compiles, s(request, output)) &&
                  !__traits(compiles, s(request)) &&
                  !__traits(compiles, s(output))
               )
               {
                  static assert(0, fullyQualifiedName!s ~ " is not a valid endpoint. Wrong params. Try to change its signature to `" ~ __traits(identifier,s) ~ "(Request request, Output output)`.");
               }

               static foreach(p; ParameterStorageClassTuple!s)
               {
                  static if (p == ParameterStorageClass.ref_)
                  {
                     static assert(0, fullyQualifiedName!s ~ " is not a valid endpoint. Wrong storage class for params. Try to change its signature to `" ~ __traits(identifier,s) ~ "(Request request, Output output)`.");
                  }
               }

               FunctionPriority fp;

               fp.name = __traits(identifier,s);
               fp.mod = fullyQualifiedName!m;

               static if (getUDAs!(s, priority).length > 0 && !is(getUDAs!(s, priority)[0]))
                  fp.priority = getUDAs!(s, priority)[0].priority;


               fps ~= fp;
            }
         }}

         return fps.sort!((a,b) => a.priority > b.priority).array;

      }

      enum taggedHandlers = getTaggedHandlers();
      enum untaggedHandlers = getUntaggedHandlers();


      static if (taggedHandlers !is null && taggedHandlers.length>0)
      {
         bool callUntilIsDirty(FunctionPriority[] taggedHandlers)()
         {
            static foreach(ff; taggedHandlers)
            {
               {
                  mixin(`import ` ~ ff.mod ~ ";");
                  alias currentMod = mixin(ff.mod);
                  alias f = __traits(getMember,currentMod, ff.name);

                  static if (__traits(compiles, f(request, output))) f(request, output);
                  else static if (__traits(compiles, f(request))) f(request);
                  else f(output);

                  request._internal._route ~= ff.mod ~ "." ~ ff.name;
               }

               if (output._internal._dirty) return true;
            }

            return false;
         }

        callUntilIsDirty!taggedHandlers;
      }
      else static if (untaggedHandlers !is null)
      {

         static if (untaggedHandlers.length != 1)
         {
            static assert(0, "Please tag each valid endpoint with @endpoint UDA.");
         }
         else
         {
            {
               mixin(`import ` ~ untaggedHandlers[0].mod ~ ";");
               alias currentMod = mixin(untaggedHandlers[0].mod);
               alias f = __traits(getMember,currentMod, untaggedHandlers[0].name);

               if (!output._internal._dirty)
               {
                  static if (__traits(compiles, f(request, output))) f(request, output);
                  else static if (__traits(compiles, f(request))) f(request);
                  else f(output);

                  request._internal._route ~= untaggedHandlers[0].mod ~ "." ~ untaggedHandlers[0].name;
               }
            }
         }
      }
      else static assert(0, "Please add at least one endpoint. Try this: `void hello(Request req, Output output) { output ~= req.dump(); }`");

      if (!output._internal._dirty)
      {
         output.status = 404;
         output ~= "404 Not found";
      }
   }

   char[]      mem;
   //SharedMemory.MemHandle   memHandle;
   ProcessInfo daemonProcess;

   Request           request;
   Output            output;

   MonoTime          startedAt;
   MonoTime          idlingAt;

<<<<<<< HEAD
   Socket            channel;
=======
      /// Return the underlying AA
      @safe @nogc nothrow @property auto data() const { return _data; }

      auto toString() const { return _data.to!string; }

      private:

      @safe @nogc nothrow private this(const ref T[string] data) { _data = data; }
      const T[string] _data;
   }

   /++ Data sent through multipart/form-data.
   See_Also: Request.form
   +/
   public struct FormData
   {
      string name;         /// Form field name

      string contentType;  /// Content type
      char[] data;         /// Data, if inlined (empty if isFile() == true)

      string filename;     /// We have a file attached. Its name.
      string path;         /// If we have a file attached, here it is saved.

      /// Is it a file or is data inlined?
      @safe @nogc nothrow @property bool isFile() const { return !filename.empty; }
   }

   private struct RequestImpl
   {
      private void process()
      {
         import std.algorithm : splitter;
         import std.regex : match, ctRegex;
         import std.uri : decodeComponent;
         import std.string : translate, split, strip;
         import std.process : thisProcessID;

         static string myPID;
         if (myPID.length == 0) myPID = thisProcessID().to!string;

         foreach(ref h; _rawHeaders.splitter("\r\n"))
         {
            auto first = h.indexOf(":");
            if (first < 0) continue;
            _header[h[0..first].toLower] = h[first+1..$].strip;
         }

         _worker = myPID;


         if ("host" in _header) _host = _header["host"];

         // Read get params
         if (!_rawQueryString.empty)
            foreach(m; match(_rawQueryString, ctRegex!("([^=&]+)(?:=([^&]+))?&?", "g")))
               _get[m.captures[1].decodeComponent] = translate(m.captures[2],['+':' ']).decodeComponent;

         // Read post params
         try
         {
            import std.algorithm : filter, endsWith, countUntil;
            import std.range : drop, takeOne;
            import std.array : array;

            if (_method == "POST" && "content-type" in _header)
            {
               auto cSplitted = _header["content-type"].splitter(";");

               _postDataContentType = cSplitted.front.toLower.strip;
               cSplitted.popFront();

               if (_postDataContentType == "application/x-www-form-urlencoded")
               {
                  // Ok that's easy...
                  foreach(m; match(_data, ctRegex!("([^=&]+)(?:=([^&]+))?&?", "g")))
                     _post[m.captures[1].decodeComponent] = translate(m.captures[2], ['+' : ' ']).decodeComponent;
               }
               else if (_postDataContentType == "multipart/form-data")
               {
                  // The hard way
                  string boundary;

                  // Usually they declare the boundary
                  if (!cSplitted.empty)
                  {
                     boundary = cSplitted.front.strip;

                     if (boundary.startsWith("boundary=")) boundary = boundary[9..$].strip().strip(`"`);
                     else boundary = string.init;
                  }

                  // Sometimes they write it on the first line.
                  if (boundary.empty)
                  {
                     auto lines = _data.splitter("\r\n").filter!(x => !x.empty).takeOne;

                     if (!lines.empty)
                     {
                        auto firstLine = lines.front;

                        if (firstLine.length < 512 && firstLine.startsWith("--"))
                           boundary = firstLine[2..$].to!string;
                     }
                  }

                  if (!boundary.empty)
                  {
                     bool lastBoundary = false;
                     foreach(chunk; _data.splitter("--" ~ boundary))
                     {
                        // All chunks must end with \r\n
                        if (!chunk.endsWith("\r\n"))
                           continue;

                        // The last one is --boundary--
                        chunk = chunk[0..$-2];
                        if (chunk.length == 2 && chunk == "--")
                        {
                           lastBoundary = true;
                           break;
                        }

                        // All chunks must start with \r\n
                        if (!chunk.startsWith("\r\n"))
                           continue;

                        chunk = chunk[2..$];

                        bool done = false;
                        string content_disposition;
                        string content_type = "text/plain";

                        // "Headers"
                        while(true)
                        {

                           auto nextLine = chunk.countUntil("\n");
                           auto line = chunk[0..nextLine];

                           // All lines must end with \r\n
                           if (!line.endsWith("\r"))
                              break;

                           line = line[0..$-1];

                           if (line == "\r")
                           {
                              done = true;
                              break;
                           }
                           else if (line.toLower.startsWith("content-disposition:"))
                              content_disposition = line.to!string;
                           else if (line.toLower.startsWith("content-type:"))
                              content_type = line.to!string["content-type:".length..$].strip;
                           else break;

                           if (nextLine + 1 >= chunk.length)
                              break;

                           chunk = chunk[nextLine+1 .. $];
                        }

                        // All chunks must start with \r\n
                        if (!chunk.startsWith("\r\n")) continue;
                        chunk = chunk[2..$];

                        if (content_disposition.empty) continue;

                        // content-disposition fields
                        auto form_data_raw = content_disposition.splitter(";").drop(1).map!(x=>x.split("=")).array;
                        string[string] form_data;

                        foreach(f; form_data_raw)
                        {
                           auto k = f[0].strip;
                           auto v = f[1].strip;

                           if (v.length < 2) continue;
                           form_data[k] = v[1..$-1];
                        }

                        if ("name" !in form_data) continue;

                        FormData fd;
                        fd.name = form_data["name"];
                        fd.contentType = content_type;

                        if ("filename" !in form_data) fd.data = chunk.to!(char[]);
                        else
                        {
                           fd.filename = form_data["filename"];
                           import core.atomic : atomicFetchAdd;
                           import std.path : extension, buildPath;
                           import std.file : tempDir;


                           string now = Clock.currTime.toUnixTime.to!string;
                           string uploadId = "%05d".format(atomicFetchAdd(_uploadId, 1));
                           string path = tempDir.buildPath("upload_%s_%s_%s%s".format(now, myPID, uploadId, extension(fd.filename)));

                           fd.path = path;

                           import std.file : write;
                           write(path, chunk);
                        }

                        _form[fd.name] = fd;

                     }

                     if (!lastBoundary)
                     {
                        warning("Can't parse multipart/form-data content");

                        // Something went wrong with parsing, we ignore data.
                        clearFiles();
                        _post = typeof(_post).init;
                        _form = typeof(_form).init;
                     }

                  }
               }
            }
         }
         catch (Exception e) { _parsingStatus = ParsingStatus.InvalidBody; }

         // Read cookies
         if ("cookie" in _header)
            foreach(m; match(_header["cookie"], ctRegex!("([^=]+)=([^;]+);? ?", "g")))
               _cookie[m.captures[1].decodeComponent] = m.captures[2].decodeComponent;

         if ("__SESSION_ID__" in _cookie)
         {
            import std.string : indexOf;
            import std.digest.sha;

            auto sessionId  = _cookie["__SESSION_ID__"];

            auto separator = sessionId.indexOf('-');

            if (separator > 0 && sessionId.length > separator + 1)
            {
               auto signature = sessionId[0..separator];
               auto uuid = sessionId[separator+1..$];

               string ua = "NO-UA";
               string al = "NO-AL";

               if("user-agent" in _header) ua = _header["user-agent"];
               if("accept-language" in _header) al = _header["accept-language"];

               auto sign = cast(string)sha224Of(ua ~ "_" ~ al ~ "_" ~ _remoteAddress.toAddrString ~ "_" ~ uuid).toHexString.dup.toLower;

               if (sign == signature) _sessionId = sessionId;
               else warning("Is someone trying to spoof sessionId? ", sessionId);
            }
         }

         if ("authorization" in _header)
         {
            import std.base64 : Base64;
            import std.string : indexOf;
            auto auth = _header["authorization"];

            if (auth.length > 6 && auth[0..6].toLower == "basic ")
            {
               auth = (cast(char[])Base64.decode(auth[6..$])).to!string;
               auto delim = auth.indexOf(":");

               if (delim < 0) _user = auth;
               else
               {
                  _user = auth[0..delim];

                  if (delim < auth.length-1)
                     _password = auth[delim+1..$];
               }
            }
         }


      }

      void clearFiles() {
         import std.file : remove, exists;
         foreach(f; _form)
            try {if (exists(f.path)) remove(f.path); } catch(Exception e) { }
      }

      ~this() { clearFiles(); }


      private char[] _data;
      private string[string]  _get;
      private string[string]  _post;
      private string[string]  _header;
      private string[string]  _cookie;

      private string _uri;
      private string _method;
      private string _host;
      private string _postDataContentType;
      private bool   _isHttps;
      private string _worker;
      private string _user;
      private string _password;
      private string _sessionId;
      private size_t _uploadId;

      private Address _remoteAddress;
      private Address _localAddress;

      private string _rawQueryString;
      private string _rawHeaders;
      private string _rawRequestLine;

      private string[]  _route;

      private HttpVersion _httpVersion;

      private FormData[string]   _form;
      private ParsingStatus      _parsingStatus = ParsingStatus.OK;

      private size_t    _requestId;

      void clear()
      {
         clearFiles();

         _form    = null;
         _data    = null;
         _get     = null;
         _post    = null;
         _header  = null;
         _cookie  = null;
         _uri     = string.init;

         _isHttps       = false;
         _method        = string.init;
         _host          = string.init;
         _remoteAddress = null;
         _localAddress  = null;
         _user          = string.init;
         _password      = string.init;
         _sessionId     = string.init;
         _httpVersion   = HttpVersion.HTTP10;

         _rawQueryString   = string.init;
         _rawHeaders       = string.init;
         _rawRequestLine   = string.init;

         _postDataContentType = string.init;

         _parsingStatus = ParsingStatus.OK;

         _route.length = 0;
         _route.reserve(10);
      }
   }

   private RequestImpl* _internal;
   private size_t       _requestId;
}

/// Your reply.
struct Output
{

	public:

   /// Set min (reserved) buffer length for data output
   @safe void setMinBufferSize(size_t sz)
   {
      if (_internal._dirty)
         throw new Exception("Can't change buffer size. Too late");

      _internal._minBufferSize = sz;
      _internal._sendBuffer.reserve(_internal._minBufferSize, true);
   }

   /// Set max buffer for data output (0 == disabled)
   @safe void setMaxBufferSize(size_t sz)
   {
      if (_internal._dirty)
         throw new Exception("Can't change buffer size. Too late");

      _internal._maxBufferSize = sz;
   }

   /// Override timeout for this request
   @safe void setTimeout(Duration max) {  _internal._timeout = max; }

   /// You can add a http header. But you can't if body is already sent.
	@safe void addHeader(in string key, in string value)
   {
      _internal._dirty = true;

      if (_internal._headersSent)
         throw new Exception("Can't add/edit headers. Too late. Just sent.");

      _internal._headers ~= KeyValue(key.toLower, value);
   }

   /// You can reply with a file. Automagical mime-type detection.
   @safe bool serveFile(const string path, bool guessMime = true)
   {
     _internal._dirty = true;

      import std.file : exists, getSize, isFile;
      import std.path : extension, baseName;
      import std.stdio : File;

      if (!exists(path) || !isFile(path))
      {
         warning("Trying to serve `", baseName(path) ,"`, but it doesn't exists.");
         return false;
      }

      if (_internal._headersSent)
         throw new Exception("Can't add/edit headers. Too late. Just sent.");

      ulong fs = path.getSize();

      addHeader("Content-Length", fs.to!string);

      if (!_internal._headers.canFind!(x=>x.key == "content-type"))
      {
         string header = "application/octet-stream";

         if (guessMime)
         {
            auto mimes =
            [
               ".aac" : "audio/aac", ".abw" : "application/x-abiword", ".arc" : "application/x-freearc", ".avif" : "image/avif",
               ".bin" : "application/octet-stream", ".bmp" : "image/bmp", ".bz" : "application/x-bzip", ".bz2" : "application/x-bzip2",
               ".cda" : "application/x-cdf", ".csh" : "application/x-csh", ".css" : "text/css", ".csv" : "text/csv",
               ".doc" : "application/msword", ".docx" : "application/vnd.openxmlformats-officedocument.wordprocessingml.document",
               ".eot" : "application/vnd.ms-fontobject", ".epub" : "application/epub+zip", ".gz" : "application/gzip",
               ".gif" : "image/gif", ".htm" : "text/html", ".html" : "text/html", ".ico" : "image/vnd.microsoft.icon",
               ".ics" : "text/calendar", ".jar" : "application/java-archive", ".jpeg" : "image/jpeg", ".jpg" : "image/jpeg",
               ".js" : "text/javascript", ".json" : "application/json", ".jsonld" : "application/ld+json", ".mid" : ".midi",
               ".mjs" : "text/javascript", ".mp3" : "audio/mpeg",".mp4" : "video/mp4", ".mpeg" : "video/mpeg", ".mpkg" : "application/vnd.apple.installer+xml",
               ".odp" : "application/vnd.oasis.opendocument.presentation", ".ods" : "application/vnd.oasis.opendocument.spreadsheet",
               ".odt" : "application/vnd.oasis.opendocument.text", ".oga" : "audio/ogg", ".ogv" : "video/ogg", ".ogx" : "application/ogg",
               ".opus" : "audio/opus", ".otf" : "font/otf", ".png" : "image/png", ".pdf" : "application/pdf", ".php" : "application/x-httpd-php",
               ".ppt" : "application/vnd.ms-powerpoint", ".pptx" : "application/vnd.openxmlformats-officedocument.presentationml.presentation",
               ".rar" : "application/vnd.rar", ".rtf" : "application/rtf", ".sh" : "application/x-sh", ".svg" : "image/svg+xml",
               ".swf" : "application/x-shockwave-flash", ".tar" : "application/x-tar", ".tif" : "image/tiff", ".tiff" : "image/tiff",
               ".ts" : "video/mp2t", ".ttf" : "font/ttf", ".txt" : "text/plain", ".vsd" : "application/vnd.visio", ".wav" : "audio/wav",
               ".weba" : "audio/webm", ".webm" : "video/webm", ".webp" : "image/webp", ".woff" : "font/woff", ".woff2" : "font/woff2",
               ".xhtml" : "application/xhtml+xml", ".xls" : "application/vnd.ms-excel", ".xlsx" : "application/vnd.openxmlformats-officedocument.spreadsheetml.sheet",
               ".xml" : "application/xml", ".xul" : "application/vnd.mozilla.xul+xml", ".zip" : "application/zip", ".3gp" : "video/3gpp",
               ".3g2" : "video/3gpp2", ".7z" : "application/x-7z-compressed"
            ];

            if (path.extension in mimes)
               header = mimes[path.extension];
         }

         addHeader("Content-Type", header);
      }

      ubyte[1024*32] buffer;
      File toSend = File(path, "r");

      while(true)
      {
         auto bytesRead = toSend.rawRead(buffer);
         write(bytesRead);

         if (bytesRead.length < buffer.length)
            break;
      }

      return true;
    }

	/// Force sending of headers.
	@safe void sendHeaders()
   {
     _internal._dirty = true;

      if (_internal._headersSent)
         throw new Exception("Can't resend headers. Too late. Just sent.");

      import std.uri : encode;
      import std.array : appender;

      static OutputBuffer!char buffer;
      buffer.reserve(1024, true);

      immutable string[short] StatusCode =
      [
         200: "OK", 201 : "Created", 202 : "Accepted", 203 : "Non-Authoritative Information", 204 : "No Content", 205 : "Reset Content", 206 : "Partial Content",

         300 : "Multiple Choices", 301 : "Moved Permanently", 302 : "Found", 303 : "See Other", 304 : "Not Modified", 305 : "Use Proxy", 307 : "Temporary Redirect",

         400 : "Bad Request", 401 : "Unauthorized", 402 : "Payment Required", 403 : "Forbidden", 404 : "Not Found", 405 : "Method Not Allowed",
         406 : "Not Acceptable", 407 : "Proxy Authentication Required", 408 : "Request Timeout", 409 : "Conflict", 410 : "Gone",
         411 : "Lenght Required", 412 : "Precondition Failed", 413 : "Request Entitty Too Large", 414 : "Request-URI Too Long", 415 : "Unsupported Media Type",
         416 : "Requested Range Not Satisfable", 417 : "Expectation Failed",

         500 : "Internal Server Error", 501 : "Not Implemented", 502 : "Bad Gateway", 503 : "Service Unavailable", 504 : "Gateway Timeout", 505 : "HTTP Version Not Supported"
      ];

      string statusDescription;

      auto item = _internal._status in StatusCode;
      if (item != null) statusDescription = *item;
      else statusDescription = "Unknown";

      bool has_content_type = false;
      buffer.append(format("%s %s %s\r\n", _internal._httpVersion, status, statusDescription));
      buffer.append("server: serverino/%02d.%02d.%02d\r\n".format(SERVERINO_MAJOR, SERVERINO_MINOR, SERVERINO_REVISION));

      if (!_internal._keepAlive) buffer.append("connection: close\r\n");
      else buffer.append("connection: keep-alive\r\n");

      // send user-defined headers
      foreach(const ref header;_internal._headers)
      {
         buffer.append(format("%s: %s\r\n", header.key, header.value));
         if (header.key == "content-type") has_content_type = true;
      }

      // Default content-type is text/html if not defined by user
      if (!has_content_type)
         buffer.append(format("content-type: text/html;charset=utf-8\r\n"));

      // If required, I add headers to write cookies
      foreach(Cookie c;_internal._cookies)
      {
         buffer.append(format("set-cookie: %s=%s", c.name.encode(), c.value.encode()));

         if (!c.session)
         {
            string[] mm = ["", "jan", "feb", "mar", "apr", "may", "jun", "jul", "aug", "sep", "oct", "nov", "dec"];
            string[] dd = ["sun", "mon", "tue", "wed", "thu", "fri", "sat"];

            SysTime gmt = c.expire.toUTC();

            string data = format("%s, %s %s %s %s:%s:%s GMT",
               dd[gmt.dayOfWeek], gmt.day, mm[gmt.month], gmt.year,
               gmt.hour, gmt.minute, gmt.second
            );

            buffer.append(format("; Expires=%s", data));
         }

         if (!c.path.length == 0) buffer.append(format("; path=%s", c.path));
         if (!c.domain.length == 0) buffer.append(format("; domain=%s", c.domain));
         if (c.secure) buffer.append(format("; Secure"));
         if (c.httpOnly) buffer.append(format("; HttpOnly"));
         buffer.append("\r\n");
      }

      buffer.append("\r\n");
      sendData(buffer.array);
      _internal._headersSent = true;
      buffer.clear();

   }


   @safe string createSessionIdFromRequest(Request req, string cookiePath = string.init, string cookieDomain = string.init)
   {
      import std.random : unpredictableSeed, Xorshift192;
      import std.digest.sha;
      import std.uuid : randomUUID;

      auto gen = Xorshift192(unpredictableSeed);
      auto uuid = randomUUID(gen).toString;

      // A simple way to help reduce spoofing of sessionId between different machines.
      auto sign = cast(string)sha224Of
      (
         req.header.read("user-agent", "NO-UA") ~ "_" ~
         req.header.read("accept-language", "NO-AL") ~ "_" ~
         req.remoteAddress.toAddrString ~ "_" ~ uuid
      ).toHexString.dup.toLower;

      string sessionId = sign ~ "-" ~ uuid;

      setCookie("__SESSION_ID__", sessionId, cookiePath, cookieDomain);

      return sessionId;
   }

   @safe void deleteSessionId() { deleteCookie("__SESSION_ID__"); }

   /// You can set a cookie.  But you can't if body is already sent.
   @safe void setCookie(Cookie c)
   {
      if (_internal._headersSent)
         throw new Exception("Can't set cookies. Too late. Headers just sent.");

     _internal._cookies[c.name] = c;
   }

   /// Create & set a cookie with an expire time.
   @safe void setCookie(string name, string value, SysTime expire, string path = string.init, string domain = string.init, bool secure = false, bool httpOnly = false)
   {
      setCookie(Cookie.create(name, value, expire, path, domain, secure, httpOnly));
   }

   /// Create & set a cookie with a duration.
   @safe void setCookie(string name, string value, Duration duration, string path = string.init, string domain = string.init, bool secure = false, bool httpOnly = false)
   {
      setCookie(Cookie.create(name, value, duration, path, domain, secure, httpOnly));
   }

   /// Create & set a session cookie. (no expire time)
   @safe void setCookie(string name, string value, string path = string.init, string domain = string.init, bool secure = false, bool httpOnly = false)
   {
      setCookie(Cookie.create(name, value, path, domain, secure, httpOnly));
   }

   /// Delete a cookie
   @safe void deleteCookie(string name)
   {
      if (_internal._headersSent)
         throw new Exception("Can't delete cookies. Too late. Headers just sent.");

      Cookie c = Cookie.init;
      c.name = name;
      c.invalidate();

     _internal._cookies[c.name] = c;
   }

   /// Output status
   @safe @nogc @property nothrow ushort status() 	{ return _internal._status; }

   /// Set response status. Default is 200 (OK)
   @safe @property void status(ushort status)
   {
      _internal._dirty = true;

      if (_internal._headersSent)
         throw new Exception("Can't set status. Too late. Just sent.");

     _internal._status = status;
   }

   /**
   * Syntax sugar. Easier way to write output.
   * Example:
   * --------------------
   * output ~= "Hello world";
   * --------------------
   */
	void opOpAssign(string op, T)(T data) if (op == "~")  { write(data.to!string); }

   /// Write data
   @safe void write(string data = string.init) { write(data.representation); }

   /// Ditto
   @safe void write(in void[] data)
   {
      _internal._dirty = true;

      if (!_internal._headersSent)
         sendHeaders();

      sendData(data);
   }

   /// Are headers already sent?
   @safe @nogc nothrow bool headersSent() { return _internal._headersSent; }

   struct KeyValue
	{
		@safe this (in string key, in string value) { this.key = key; this.value = value; }
		string key;
		string value;
	}

   private:

   @safe void sendData(const string data) { sendData(data.representation); }
   @safe void sendData(const void[] data)
   {
      _internal._dirty = true;

      if (_internal._keepAlive && _internal._headersSent)
      {
         if (_internal.isBuffered()) _internal._sendBuffer.append(format("%X\r\n%s\r\n", data.length, cast(const char[])data));
         else _internal._http.send(format("%X\r\n%s\r\n", data.length, cast(const char[])data));
      }
      else
      {
         if (_internal.isBuffered()) _internal._sendBuffer.append(cast(const char[])data);
         else  _internal._http.send(data);
      }

      flush();
   }

   @safe void flush(const bool force = false)
   {
      if (_internal.isBuffered() && (force || _internal._sendBuffer.length >= _internal._maxBufferSize))
      {
         _internal._http.send(_internal._sendBuffer.array);
         _internal._sendBuffer.clear();
         _internal._sendBuffer.reserve(_internal._minBufferSize, true);
      }
   }

   struct OutputImpl
   {

      this(HttpStream* w) { _http = w; }
      private Cookie[string]  _cookies;
      private KeyValue[]  	   _headers;

      private bool            _keepAlive;
      private string          _httpVersion;
      private ushort          _status;
      private bool			   _headersSent;
      private Duration        _timeout;
      private bool            _dirty;

      private HttpStream*     _http;

      private size_t          _requestId;
      private size_t          _minBufferSize;
      private size_t          _maxBufferSize;
      private OutputBuffer!char _sendBuffer;
      private string          _buffer;

      @safe nothrow @nogc isBuffered() { return _maxBufferSize > 0; }

      void clear()
      {
         // HACK
         _timeout = 0.dur!"seconds";
         _httpVersion = HttpVersion.HTTP10;
         _dirty = false;
         _status = 200;
         _headersSent = false;
         _cookies = null;
         _headers = null;
         _keepAlive = false;
         _sendBuffer.clear();
         _minBufferSize = 0;
         _maxBufferSize = size_t.max;
      }
   }

   OutputImpl* _internal;
   size_t      _requestId;
}

extern(C) private void onExit(Modules...)(int value)
{
   import core.stdc.stdlib : exit;
   import std.stdio : stderr;

   tryUninit!Modules();
   stderr.flush;

   with(Worker.instance)
   {
      exitRequested = true;

      if (workerInfo.ipcSocket !is null)
      {
         workerInfo.ipcSocket.send("S"); // *S*TOPPED
         workerInfo.ipcSocket.shutdown(SocketShutdown.BOTH);
         workerInfo.ipcSocket.close();
         workerInfo.ipcSocket = null;
      }

      foreach(t; tls)
      {
         tls_close(t.ctx);
         tls_free(t.ctx);
         tls_config_free(t.cert);
      }

      tls = null;

      {
         if (!http.hasWritten)
            http.sendError("504 Gateway Timeout");

         http.destroy();
      }
   }

   Thread.yield();
   exit(0);
}

void tryInit(Modules...)()
{
   import std.traits : getSymbolsByUDA, isFunction;

   static foreach(m; Modules)
   {
      static foreach(f;  getSymbolsByUDA!(m, onWorkerStart))
      {{
         static assert(isFunction!f, "`" ~ __traits(identifier, f) ~ "` is marked with @onWorkerStart but it is not a function");

         static if (__traits(compiles, f())) f();
         else static assert(0, "`" ~ __traits(identifier, f) ~ "` is marked with @onWorkerStart but it is not callable");

      }}
   }
}

void tryUninit(Modules...)()
{
   import std.traits : getSymbolsByUDA, isFunction;

   static foreach(m; Modules)
   {
      static foreach(f;  getSymbolsByUDA!(m, onWorkerStop))
      {{
         static assert(isFunction!f, "`" ~ __traits(identifier, f) ~ "` is marked with @onWorkerStop but it is not a function");

         static if (__traits(compiles, f())) f();
         else static assert(0, "`" ~ __traits(identifier, f) ~ "` is marked with @onWorkerStop but it is not callable");

      }}
   }
}

private struct OutputBuffer(T)
{
   private:
   T[]      data;
   size_t   length;

   public:

   void append(const T[] newData)
   {
      if (data.length < length + newData.length)
      {
         data.length += (newData.length / (1024*16) + 1) * (1024*16);
      }

      data[length..length+newData.length] = newData[0..$];
      length = length+newData.length;
   }
>>>>>>> cb58408d

   __gshared         requestId = 0;
}<|MERGE_RESOLUTION|>--- conflicted
+++ resolved
@@ -684,857 +684,7 @@
    MonoTime          startedAt;
    MonoTime          idlingAt;
 
-<<<<<<< HEAD
    Socket            channel;
-=======
-      /// Return the underlying AA
-      @safe @nogc nothrow @property auto data() const { return _data; }
-
-      auto toString() const { return _data.to!string; }
-
-      private:
-
-      @safe @nogc nothrow private this(const ref T[string] data) { _data = data; }
-      const T[string] _data;
-   }
-
-   /++ Data sent through multipart/form-data.
-   See_Also: Request.form
-   +/
-   public struct FormData
-   {
-      string name;         /// Form field name
-
-      string contentType;  /// Content type
-      char[] data;         /// Data, if inlined (empty if isFile() == true)
-
-      string filename;     /// We have a file attached. Its name.
-      string path;         /// If we have a file attached, here it is saved.
-
-      /// Is it a file or is data inlined?
-      @safe @nogc nothrow @property bool isFile() const { return !filename.empty; }
-   }
-
-   private struct RequestImpl
-   {
-      private void process()
-      {
-         import std.algorithm : splitter;
-         import std.regex : match, ctRegex;
-         import std.uri : decodeComponent;
-         import std.string : translate, split, strip;
-         import std.process : thisProcessID;
-
-         static string myPID;
-         if (myPID.length == 0) myPID = thisProcessID().to!string;
-
-         foreach(ref h; _rawHeaders.splitter("\r\n"))
-         {
-            auto first = h.indexOf(":");
-            if (first < 0) continue;
-            _header[h[0..first].toLower] = h[first+1..$].strip;
-         }
-
-         _worker = myPID;
-
-
-         if ("host" in _header) _host = _header["host"];
-
-         // Read get params
-         if (!_rawQueryString.empty)
-            foreach(m; match(_rawQueryString, ctRegex!("([^=&]+)(?:=([^&]+))?&?", "g")))
-               _get[m.captures[1].decodeComponent] = translate(m.captures[2],['+':' ']).decodeComponent;
-
-         // Read post params
-         try
-         {
-            import std.algorithm : filter, endsWith, countUntil;
-            import std.range : drop, takeOne;
-            import std.array : array;
-
-            if (_method == "POST" && "content-type" in _header)
-            {
-               auto cSplitted = _header["content-type"].splitter(";");
-
-               _postDataContentType = cSplitted.front.toLower.strip;
-               cSplitted.popFront();
-
-               if (_postDataContentType == "application/x-www-form-urlencoded")
-               {
-                  // Ok that's easy...
-                  foreach(m; match(_data, ctRegex!("([^=&]+)(?:=([^&]+))?&?", "g")))
-                     _post[m.captures[1].decodeComponent] = translate(m.captures[2], ['+' : ' ']).decodeComponent;
-               }
-               else if (_postDataContentType == "multipart/form-data")
-               {
-                  // The hard way
-                  string boundary;
-
-                  // Usually they declare the boundary
-                  if (!cSplitted.empty)
-                  {
-                     boundary = cSplitted.front.strip;
-
-                     if (boundary.startsWith("boundary=")) boundary = boundary[9..$].strip().strip(`"`);
-                     else boundary = string.init;
-                  }
-
-                  // Sometimes they write it on the first line.
-                  if (boundary.empty)
-                  {
-                     auto lines = _data.splitter("\r\n").filter!(x => !x.empty).takeOne;
-
-                     if (!lines.empty)
-                     {
-                        auto firstLine = lines.front;
-
-                        if (firstLine.length < 512 && firstLine.startsWith("--"))
-                           boundary = firstLine[2..$].to!string;
-                     }
-                  }
-
-                  if (!boundary.empty)
-                  {
-                     bool lastBoundary = false;
-                     foreach(chunk; _data.splitter("--" ~ boundary))
-                     {
-                        // All chunks must end with \r\n
-                        if (!chunk.endsWith("\r\n"))
-                           continue;
-
-                        // The last one is --boundary--
-                        chunk = chunk[0..$-2];
-                        if (chunk.length == 2 && chunk == "--")
-                        {
-                           lastBoundary = true;
-                           break;
-                        }
-
-                        // All chunks must start with \r\n
-                        if (!chunk.startsWith("\r\n"))
-                           continue;
-
-                        chunk = chunk[2..$];
-
-                        bool done = false;
-                        string content_disposition;
-                        string content_type = "text/plain";
-
-                        // "Headers"
-                        while(true)
-                        {
-
-                           auto nextLine = chunk.countUntil("\n");
-                           auto line = chunk[0..nextLine];
-
-                           // All lines must end with \r\n
-                           if (!line.endsWith("\r"))
-                              break;
-
-                           line = line[0..$-1];
-
-                           if (line == "\r")
-                           {
-                              done = true;
-                              break;
-                           }
-                           else if (line.toLower.startsWith("content-disposition:"))
-                              content_disposition = line.to!string;
-                           else if (line.toLower.startsWith("content-type:"))
-                              content_type = line.to!string["content-type:".length..$].strip;
-                           else break;
-
-                           if (nextLine + 1 >= chunk.length)
-                              break;
-
-                           chunk = chunk[nextLine+1 .. $];
-                        }
-
-                        // All chunks must start with \r\n
-                        if (!chunk.startsWith("\r\n")) continue;
-                        chunk = chunk[2..$];
-
-                        if (content_disposition.empty) continue;
-
-                        // content-disposition fields
-                        auto form_data_raw = content_disposition.splitter(";").drop(1).map!(x=>x.split("=")).array;
-                        string[string] form_data;
-
-                        foreach(f; form_data_raw)
-                        {
-                           auto k = f[0].strip;
-                           auto v = f[1].strip;
-
-                           if (v.length < 2) continue;
-                           form_data[k] = v[1..$-1];
-                        }
-
-                        if ("name" !in form_data) continue;
-
-                        FormData fd;
-                        fd.name = form_data["name"];
-                        fd.contentType = content_type;
-
-                        if ("filename" !in form_data) fd.data = chunk.to!(char[]);
-                        else
-                        {
-                           fd.filename = form_data["filename"];
-                           import core.atomic : atomicFetchAdd;
-                           import std.path : extension, buildPath;
-                           import std.file : tempDir;
-
-
-                           string now = Clock.currTime.toUnixTime.to!string;
-                           string uploadId = "%05d".format(atomicFetchAdd(_uploadId, 1));
-                           string path = tempDir.buildPath("upload_%s_%s_%s%s".format(now, myPID, uploadId, extension(fd.filename)));
-
-                           fd.path = path;
-
-                           import std.file : write;
-                           write(path, chunk);
-                        }
-
-                        _form[fd.name] = fd;
-
-                     }
-
-                     if (!lastBoundary)
-                     {
-                        warning("Can't parse multipart/form-data content");
-
-                        // Something went wrong with parsing, we ignore data.
-                        clearFiles();
-                        _post = typeof(_post).init;
-                        _form = typeof(_form).init;
-                     }
-
-                  }
-               }
-            }
-         }
-         catch (Exception e) { _parsingStatus = ParsingStatus.InvalidBody; }
-
-         // Read cookies
-         if ("cookie" in _header)
-            foreach(m; match(_header["cookie"], ctRegex!("([^=]+)=([^;]+);? ?", "g")))
-               _cookie[m.captures[1].decodeComponent] = m.captures[2].decodeComponent;
-
-         if ("__SESSION_ID__" in _cookie)
-         {
-            import std.string : indexOf;
-            import std.digest.sha;
-
-            auto sessionId  = _cookie["__SESSION_ID__"];
-
-            auto separator = sessionId.indexOf('-');
-
-            if (separator > 0 && sessionId.length > separator + 1)
-            {
-               auto signature = sessionId[0..separator];
-               auto uuid = sessionId[separator+1..$];
-
-               string ua = "NO-UA";
-               string al = "NO-AL";
-
-               if("user-agent" in _header) ua = _header["user-agent"];
-               if("accept-language" in _header) al = _header["accept-language"];
-
-               auto sign = cast(string)sha224Of(ua ~ "_" ~ al ~ "_" ~ _remoteAddress.toAddrString ~ "_" ~ uuid).toHexString.dup.toLower;
-
-               if (sign == signature) _sessionId = sessionId;
-               else warning("Is someone trying to spoof sessionId? ", sessionId);
-            }
-         }
-
-         if ("authorization" in _header)
-         {
-            import std.base64 : Base64;
-            import std.string : indexOf;
-            auto auth = _header["authorization"];
-
-            if (auth.length > 6 && auth[0..6].toLower == "basic ")
-            {
-               auth = (cast(char[])Base64.decode(auth[6..$])).to!string;
-               auto delim = auth.indexOf(":");
-
-               if (delim < 0) _user = auth;
-               else
-               {
-                  _user = auth[0..delim];
-
-                  if (delim < auth.length-1)
-                     _password = auth[delim+1..$];
-               }
-            }
-         }
-
-
-      }
-
-      void clearFiles() {
-         import std.file : remove, exists;
-         foreach(f; _form)
-            try {if (exists(f.path)) remove(f.path); } catch(Exception e) { }
-      }
-
-      ~this() { clearFiles(); }
-
-
-      private char[] _data;
-      private string[string]  _get;
-      private string[string]  _post;
-      private string[string]  _header;
-      private string[string]  _cookie;
-
-      private string _uri;
-      private string _method;
-      private string _host;
-      private string _postDataContentType;
-      private bool   _isHttps;
-      private string _worker;
-      private string _user;
-      private string _password;
-      private string _sessionId;
-      private size_t _uploadId;
-
-      private Address _remoteAddress;
-      private Address _localAddress;
-
-      private string _rawQueryString;
-      private string _rawHeaders;
-      private string _rawRequestLine;
-
-      private string[]  _route;
-
-      private HttpVersion _httpVersion;
-
-      private FormData[string]   _form;
-      private ParsingStatus      _parsingStatus = ParsingStatus.OK;
-
-      private size_t    _requestId;
-
-      void clear()
-      {
-         clearFiles();
-
-         _form    = null;
-         _data    = null;
-         _get     = null;
-         _post    = null;
-         _header  = null;
-         _cookie  = null;
-         _uri     = string.init;
-
-         _isHttps       = false;
-         _method        = string.init;
-         _host          = string.init;
-         _remoteAddress = null;
-         _localAddress  = null;
-         _user          = string.init;
-         _password      = string.init;
-         _sessionId     = string.init;
-         _httpVersion   = HttpVersion.HTTP10;
-
-         _rawQueryString   = string.init;
-         _rawHeaders       = string.init;
-         _rawRequestLine   = string.init;
-
-         _postDataContentType = string.init;
-
-         _parsingStatus = ParsingStatus.OK;
-
-         _route.length = 0;
-         _route.reserve(10);
-      }
-   }
-
-   private RequestImpl* _internal;
-   private size_t       _requestId;
-}
-
-/// Your reply.
-struct Output
-{
-
-	public:
-
-   /// Set min (reserved) buffer length for data output
-   @safe void setMinBufferSize(size_t sz)
-   {
-      if (_internal._dirty)
-         throw new Exception("Can't change buffer size. Too late");
-
-      _internal._minBufferSize = sz;
-      _internal._sendBuffer.reserve(_internal._minBufferSize, true);
-   }
-
-   /// Set max buffer for data output (0 == disabled)
-   @safe void setMaxBufferSize(size_t sz)
-   {
-      if (_internal._dirty)
-         throw new Exception("Can't change buffer size. Too late");
-
-      _internal._maxBufferSize = sz;
-   }
-
-   /// Override timeout for this request
-   @safe void setTimeout(Duration max) {  _internal._timeout = max; }
-
-   /// You can add a http header. But you can't if body is already sent.
-	@safe void addHeader(in string key, in string value)
-   {
-      _internal._dirty = true;
-
-      if (_internal._headersSent)
-         throw new Exception("Can't add/edit headers. Too late. Just sent.");
-
-      _internal._headers ~= KeyValue(key.toLower, value);
-   }
-
-   /// You can reply with a file. Automagical mime-type detection.
-   @safe bool serveFile(const string path, bool guessMime = true)
-   {
-     _internal._dirty = true;
-
-      import std.file : exists, getSize, isFile;
-      import std.path : extension, baseName;
-      import std.stdio : File;
-
-      if (!exists(path) || !isFile(path))
-      {
-         warning("Trying to serve `", baseName(path) ,"`, but it doesn't exists.");
-         return false;
-      }
-
-      if (_internal._headersSent)
-         throw new Exception("Can't add/edit headers. Too late. Just sent.");
-
-      ulong fs = path.getSize();
-
-      addHeader("Content-Length", fs.to!string);
-
-      if (!_internal._headers.canFind!(x=>x.key == "content-type"))
-      {
-         string header = "application/octet-stream";
-
-         if (guessMime)
-         {
-            auto mimes =
-            [
-               ".aac" : "audio/aac", ".abw" : "application/x-abiword", ".arc" : "application/x-freearc", ".avif" : "image/avif",
-               ".bin" : "application/octet-stream", ".bmp" : "image/bmp", ".bz" : "application/x-bzip", ".bz2" : "application/x-bzip2",
-               ".cda" : "application/x-cdf", ".csh" : "application/x-csh", ".css" : "text/css", ".csv" : "text/csv",
-               ".doc" : "application/msword", ".docx" : "application/vnd.openxmlformats-officedocument.wordprocessingml.document",
-               ".eot" : "application/vnd.ms-fontobject", ".epub" : "application/epub+zip", ".gz" : "application/gzip",
-               ".gif" : "image/gif", ".htm" : "text/html", ".html" : "text/html", ".ico" : "image/vnd.microsoft.icon",
-               ".ics" : "text/calendar", ".jar" : "application/java-archive", ".jpeg" : "image/jpeg", ".jpg" : "image/jpeg",
-               ".js" : "text/javascript", ".json" : "application/json", ".jsonld" : "application/ld+json", ".mid" : ".midi",
-               ".mjs" : "text/javascript", ".mp3" : "audio/mpeg",".mp4" : "video/mp4", ".mpeg" : "video/mpeg", ".mpkg" : "application/vnd.apple.installer+xml",
-               ".odp" : "application/vnd.oasis.opendocument.presentation", ".ods" : "application/vnd.oasis.opendocument.spreadsheet",
-               ".odt" : "application/vnd.oasis.opendocument.text", ".oga" : "audio/ogg", ".ogv" : "video/ogg", ".ogx" : "application/ogg",
-               ".opus" : "audio/opus", ".otf" : "font/otf", ".png" : "image/png", ".pdf" : "application/pdf", ".php" : "application/x-httpd-php",
-               ".ppt" : "application/vnd.ms-powerpoint", ".pptx" : "application/vnd.openxmlformats-officedocument.presentationml.presentation",
-               ".rar" : "application/vnd.rar", ".rtf" : "application/rtf", ".sh" : "application/x-sh", ".svg" : "image/svg+xml",
-               ".swf" : "application/x-shockwave-flash", ".tar" : "application/x-tar", ".tif" : "image/tiff", ".tiff" : "image/tiff",
-               ".ts" : "video/mp2t", ".ttf" : "font/ttf", ".txt" : "text/plain", ".vsd" : "application/vnd.visio", ".wav" : "audio/wav",
-               ".weba" : "audio/webm", ".webm" : "video/webm", ".webp" : "image/webp", ".woff" : "font/woff", ".woff2" : "font/woff2",
-               ".xhtml" : "application/xhtml+xml", ".xls" : "application/vnd.ms-excel", ".xlsx" : "application/vnd.openxmlformats-officedocument.spreadsheetml.sheet",
-               ".xml" : "application/xml", ".xul" : "application/vnd.mozilla.xul+xml", ".zip" : "application/zip", ".3gp" : "video/3gpp",
-               ".3g2" : "video/3gpp2", ".7z" : "application/x-7z-compressed"
-            ];
-
-            if (path.extension in mimes)
-               header = mimes[path.extension];
-         }
-
-         addHeader("Content-Type", header);
-      }
-
-      ubyte[1024*32] buffer;
-      File toSend = File(path, "r");
-
-      while(true)
-      {
-         auto bytesRead = toSend.rawRead(buffer);
-         write(bytesRead);
-
-         if (bytesRead.length < buffer.length)
-            break;
-      }
-
-      return true;
-    }
-
-	/// Force sending of headers.
-	@safe void sendHeaders()
-   {
-     _internal._dirty = true;
-
-      if (_internal._headersSent)
-         throw new Exception("Can't resend headers. Too late. Just sent.");
-
-      import std.uri : encode;
-      import std.array : appender;
-
-      static OutputBuffer!char buffer;
-      buffer.reserve(1024, true);
-
-      immutable string[short] StatusCode =
-      [
-         200: "OK", 201 : "Created", 202 : "Accepted", 203 : "Non-Authoritative Information", 204 : "No Content", 205 : "Reset Content", 206 : "Partial Content",
-
-         300 : "Multiple Choices", 301 : "Moved Permanently", 302 : "Found", 303 : "See Other", 304 : "Not Modified", 305 : "Use Proxy", 307 : "Temporary Redirect",
-
-         400 : "Bad Request", 401 : "Unauthorized", 402 : "Payment Required", 403 : "Forbidden", 404 : "Not Found", 405 : "Method Not Allowed",
-         406 : "Not Acceptable", 407 : "Proxy Authentication Required", 408 : "Request Timeout", 409 : "Conflict", 410 : "Gone",
-         411 : "Lenght Required", 412 : "Precondition Failed", 413 : "Request Entitty Too Large", 414 : "Request-URI Too Long", 415 : "Unsupported Media Type",
-         416 : "Requested Range Not Satisfable", 417 : "Expectation Failed",
-
-         500 : "Internal Server Error", 501 : "Not Implemented", 502 : "Bad Gateway", 503 : "Service Unavailable", 504 : "Gateway Timeout", 505 : "HTTP Version Not Supported"
-      ];
-
-      string statusDescription;
-
-      auto item = _internal._status in StatusCode;
-      if (item != null) statusDescription = *item;
-      else statusDescription = "Unknown";
-
-      bool has_content_type = false;
-      buffer.append(format("%s %s %s\r\n", _internal._httpVersion, status, statusDescription));
-      buffer.append("server: serverino/%02d.%02d.%02d\r\n".format(SERVERINO_MAJOR, SERVERINO_MINOR, SERVERINO_REVISION));
-
-      if (!_internal._keepAlive) buffer.append("connection: close\r\n");
-      else buffer.append("connection: keep-alive\r\n");
-
-      // send user-defined headers
-      foreach(const ref header;_internal._headers)
-      {
-         buffer.append(format("%s: %s\r\n", header.key, header.value));
-         if (header.key == "content-type") has_content_type = true;
-      }
-
-      // Default content-type is text/html if not defined by user
-      if (!has_content_type)
-         buffer.append(format("content-type: text/html;charset=utf-8\r\n"));
-
-      // If required, I add headers to write cookies
-      foreach(Cookie c;_internal._cookies)
-      {
-         buffer.append(format("set-cookie: %s=%s", c.name.encode(), c.value.encode()));
-
-         if (!c.session)
-         {
-            string[] mm = ["", "jan", "feb", "mar", "apr", "may", "jun", "jul", "aug", "sep", "oct", "nov", "dec"];
-            string[] dd = ["sun", "mon", "tue", "wed", "thu", "fri", "sat"];
-
-            SysTime gmt = c.expire.toUTC();
-
-            string data = format("%s, %s %s %s %s:%s:%s GMT",
-               dd[gmt.dayOfWeek], gmt.day, mm[gmt.month], gmt.year,
-               gmt.hour, gmt.minute, gmt.second
-            );
-
-            buffer.append(format("; Expires=%s", data));
-         }
-
-         if (!c.path.length == 0) buffer.append(format("; path=%s", c.path));
-         if (!c.domain.length == 0) buffer.append(format("; domain=%s", c.domain));
-         if (c.secure) buffer.append(format("; Secure"));
-         if (c.httpOnly) buffer.append(format("; HttpOnly"));
-         buffer.append("\r\n");
-      }
-
-      buffer.append("\r\n");
-      sendData(buffer.array);
-      _internal._headersSent = true;
-      buffer.clear();
-
-   }
-
-
-   @safe string createSessionIdFromRequest(Request req, string cookiePath = string.init, string cookieDomain = string.init)
-   {
-      import std.random : unpredictableSeed, Xorshift192;
-      import std.digest.sha;
-      import std.uuid : randomUUID;
-
-      auto gen = Xorshift192(unpredictableSeed);
-      auto uuid = randomUUID(gen).toString;
-
-      // A simple way to help reduce spoofing of sessionId between different machines.
-      auto sign = cast(string)sha224Of
-      (
-         req.header.read("user-agent", "NO-UA") ~ "_" ~
-         req.header.read("accept-language", "NO-AL") ~ "_" ~
-         req.remoteAddress.toAddrString ~ "_" ~ uuid
-      ).toHexString.dup.toLower;
-
-      string sessionId = sign ~ "-" ~ uuid;
-
-      setCookie("__SESSION_ID__", sessionId, cookiePath, cookieDomain);
-
-      return sessionId;
-   }
-
-   @safe void deleteSessionId() { deleteCookie("__SESSION_ID__"); }
-
-   /// You can set a cookie.  But you can't if body is already sent.
-   @safe void setCookie(Cookie c)
-   {
-      if (_internal._headersSent)
-         throw new Exception("Can't set cookies. Too late. Headers just sent.");
-
-     _internal._cookies[c.name] = c;
-   }
-
-   /// Create & set a cookie with an expire time.
-   @safe void setCookie(string name, string value, SysTime expire, string path = string.init, string domain = string.init, bool secure = false, bool httpOnly = false)
-   {
-      setCookie(Cookie.create(name, value, expire, path, domain, secure, httpOnly));
-   }
-
-   /// Create & set a cookie with a duration.
-   @safe void setCookie(string name, string value, Duration duration, string path = string.init, string domain = string.init, bool secure = false, bool httpOnly = false)
-   {
-      setCookie(Cookie.create(name, value, duration, path, domain, secure, httpOnly));
-   }
-
-   /// Create & set a session cookie. (no expire time)
-   @safe void setCookie(string name, string value, string path = string.init, string domain = string.init, bool secure = false, bool httpOnly = false)
-   {
-      setCookie(Cookie.create(name, value, path, domain, secure, httpOnly));
-   }
-
-   /// Delete a cookie
-   @safe void deleteCookie(string name)
-   {
-      if (_internal._headersSent)
-         throw new Exception("Can't delete cookies. Too late. Headers just sent.");
-
-      Cookie c = Cookie.init;
-      c.name = name;
-      c.invalidate();
-
-     _internal._cookies[c.name] = c;
-   }
-
-   /// Output status
-   @safe @nogc @property nothrow ushort status() 	{ return _internal._status; }
-
-   /// Set response status. Default is 200 (OK)
-   @safe @property void status(ushort status)
-   {
-      _internal._dirty = true;
-
-      if (_internal._headersSent)
-         throw new Exception("Can't set status. Too late. Just sent.");
-
-     _internal._status = status;
-   }
-
-   /**
-   * Syntax sugar. Easier way to write output.
-   * Example:
-   * --------------------
-   * output ~= "Hello world";
-   * --------------------
-   */
-	void opOpAssign(string op, T)(T data) if (op == "~")  { write(data.to!string); }
-
-   /// Write data
-   @safe void write(string data = string.init) { write(data.representation); }
-
-   /// Ditto
-   @safe void write(in void[] data)
-   {
-      _internal._dirty = true;
-
-      if (!_internal._headersSent)
-         sendHeaders();
-
-      sendData(data);
-   }
-
-   /// Are headers already sent?
-   @safe @nogc nothrow bool headersSent() { return _internal._headersSent; }
-
-   struct KeyValue
-	{
-		@safe this (in string key, in string value) { this.key = key; this.value = value; }
-		string key;
-		string value;
-	}
-
-   private:
-
-   @safe void sendData(const string data) { sendData(data.representation); }
-   @safe void sendData(const void[] data)
-   {
-      _internal._dirty = true;
-
-      if (_internal._keepAlive && _internal._headersSent)
-      {
-         if (_internal.isBuffered()) _internal._sendBuffer.append(format("%X\r\n%s\r\n", data.length, cast(const char[])data));
-         else _internal._http.send(format("%X\r\n%s\r\n", data.length, cast(const char[])data));
-      }
-      else
-      {
-         if (_internal.isBuffered()) _internal._sendBuffer.append(cast(const char[])data);
-         else  _internal._http.send(data);
-      }
-
-      flush();
-   }
-
-   @safe void flush(const bool force = false)
-   {
-      if (_internal.isBuffered() && (force || _internal._sendBuffer.length >= _internal._maxBufferSize))
-      {
-         _internal._http.send(_internal._sendBuffer.array);
-         _internal._sendBuffer.clear();
-         _internal._sendBuffer.reserve(_internal._minBufferSize, true);
-      }
-   }
-
-   struct OutputImpl
-   {
-
-      this(HttpStream* w) { _http = w; }
-      private Cookie[string]  _cookies;
-      private KeyValue[]  	   _headers;
-
-      private bool            _keepAlive;
-      private string          _httpVersion;
-      private ushort          _status;
-      private bool			   _headersSent;
-      private Duration        _timeout;
-      private bool            _dirty;
-
-      private HttpStream*     _http;
-
-      private size_t          _requestId;
-      private size_t          _minBufferSize;
-      private size_t          _maxBufferSize;
-      private OutputBuffer!char _sendBuffer;
-      private string          _buffer;
-
-      @safe nothrow @nogc isBuffered() { return _maxBufferSize > 0; }
-
-      void clear()
-      {
-         // HACK
-         _timeout = 0.dur!"seconds";
-         _httpVersion = HttpVersion.HTTP10;
-         _dirty = false;
-         _status = 200;
-         _headersSent = false;
-         _cookies = null;
-         _headers = null;
-         _keepAlive = false;
-         _sendBuffer.clear();
-         _minBufferSize = 0;
-         _maxBufferSize = size_t.max;
-      }
-   }
-
-   OutputImpl* _internal;
-   size_t      _requestId;
-}
-
-extern(C) private void onExit(Modules...)(int value)
-{
-   import core.stdc.stdlib : exit;
-   import std.stdio : stderr;
-
-   tryUninit!Modules();
-   stderr.flush;
-
-   with(Worker.instance)
-   {
-      exitRequested = true;
-
-      if (workerInfo.ipcSocket !is null)
-      {
-         workerInfo.ipcSocket.send("S"); // *S*TOPPED
-         workerInfo.ipcSocket.shutdown(SocketShutdown.BOTH);
-         workerInfo.ipcSocket.close();
-         workerInfo.ipcSocket = null;
-      }
-
-      foreach(t; tls)
-      {
-         tls_close(t.ctx);
-         tls_free(t.ctx);
-         tls_config_free(t.cert);
-      }
-
-      tls = null;
-
-      {
-         if (!http.hasWritten)
-            http.sendError("504 Gateway Timeout");
-
-         http.destroy();
-      }
-   }
-
-   Thread.yield();
-   exit(0);
-}
-
-void tryInit(Modules...)()
-{
-   import std.traits : getSymbolsByUDA, isFunction;
-
-   static foreach(m; Modules)
-   {
-      static foreach(f;  getSymbolsByUDA!(m, onWorkerStart))
-      {{
-         static assert(isFunction!f, "`" ~ __traits(identifier, f) ~ "` is marked with @onWorkerStart but it is not a function");
-
-         static if (__traits(compiles, f())) f();
-         else static assert(0, "`" ~ __traits(identifier, f) ~ "` is marked with @onWorkerStart but it is not callable");
-
-      }}
-   }
-}
-
-void tryUninit(Modules...)()
-{
-   import std.traits : getSymbolsByUDA, isFunction;
-
-   static foreach(m; Modules)
-   {
-      static foreach(f;  getSymbolsByUDA!(m, onWorkerStop))
-      {{
-         static assert(isFunction!f, "`" ~ __traits(identifier, f) ~ "` is marked with @onWorkerStop but it is not a function");
-
-         static if (__traits(compiles, f())) f();
-         else static assert(0, "`" ~ __traits(identifier, f) ~ "` is marked with @onWorkerStop but it is not callable");
-
-      }}
-   }
-}
-
-private struct OutputBuffer(T)
-{
-   private:
-   T[]      data;
-   size_t   length;
-
-   public:
-
-   void append(const T[] newData)
-   {
-      if (data.length < length + newData.length)
-      {
-         data.length += (newData.length / (1024*16) + 1) * (1024*16);
-      }
-
-      data[length..length+newData.length] = newData[0..$];
-      length = length+newData.length;
-   }
->>>>>>> cb58408d
 
    __gshared         requestId = 0;
 }